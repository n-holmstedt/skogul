--- conflicted
+++ resolved
@@ -7,16 +7,12 @@
 )
 
 func TestFile(t *testing.T) {
-<<<<<<< HEAD
 	defer func() {
 		if skogul.AssertErrors > 0 {
 			t.Errorf("File() paniced")
 		}
 	}()
-	c, err := File("test.json")
-=======
 	c, err := File("testdata/test.json")
->>>>>>> ebc9626e
 	if err != nil {
 		t.Errorf("File() failed: %v", err)
 	}

--- conflicted
+++ resolved
@@ -22,12 +22,6 @@
 	github.com/nats-io/nats-server/v2 v2.9.14 // indirect
 	github.com/nats-io/nkeys v0.3.0 // indirect
 	github.com/nats-io/nuid v1.0.1 // indirect
-<<<<<<< HEAD
-	github.com/rabbitmq/amqp091-go v1.7.0 // indirect
-	golang.org/x/crypto v0.0.0-20210314154223-e6e6c4f2bb5b // indirect
-=======
-	golang.org/x/crypto v0.5.0 // indirect
->>>>>>> 975cdcb4
 )
 
 require (

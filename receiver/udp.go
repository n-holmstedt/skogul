--- conflicted
+++ resolved
@@ -151,11 +151,9 @@
 // for the UDP receiver.
 func (ud *UDP) GetStats() *skogul.Metric {
 	now := skogul.Now()
-<<<<<<< HEAD
+
 	udpLog.WithField("time", now).Trace("Getting stats")
-=======
-	udpLog.WithField("time", now).Warn("Getting stats")
->>>>>>> 00cfe66d
+
 	metric := skogul.Metric{
 		Time:     &now,
 		Metadata: make(map[string]interface{}),

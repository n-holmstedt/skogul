--- conflicted
+++ resolved
@@ -220,13 +220,8 @@
 	if sq.Driver == "" {
 		return skogul.MissingArgument("Driver")
 	}
-<<<<<<< HEAD
 	if sq.Driver != "mysql" && sq.Driver != "postgres" && sq.Driver != "sqlite3" {
-		return skogul.Error{Source: "sql sender", Reason: fmt.Sprintf("unsuported database driver %s - must be `mysql' or `postgres' or 'sqlite3'", sq.Driver)}
-=======
-	if sq.Driver != "mysql" && sq.Driver != "postgres" {
-		return fmt.Errorf("unsuported database driver %s - must be `mysql' or `postgres'", sq.Driver)
->>>>>>> ca33b2e3
+		return fmt.Errorf("unsuported database driver %s - must be `mysql` or `postgres` or `sqlite3`", sq.Driver)
 	}
 	return nil
 }